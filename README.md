# Generic API

<<<<<<< HEAD
A comprehensive, production-ready .NET 8 Web API featuring advanced security, monitoring, real-time communication, and enterprise-grade architecture patterns.

## 🚀 Features Overview

This GenericAPI has been transformed from a basic web API into a production-ready, enterprise-grade solution with comprehensive features including advanced security, monitoring, validation, real-time capabilities, and scalability considerations.

### 🔒 Advanced Security
- **Enhanced Security Headers Middleware** - Complete HTTP security protection (CSP, HSTS, X-Frame-Options, etc.)
- **Input Sanitization Service** - XSS and injection attack prevention with HtmlSanitizer
- **Enhanced Error Handling** - Secure error responses with correlation tracking
- **Rate Limiting** - Smart IP-based throttling with AspNetCoreRateLimit
- **JWT Authentication** - Secure token-based authentication with role-based authorization
- **CORS Configuration** - Secure cross-origin resource sharing

### 📊 Comprehensive Monitoring & Observability
- **OpenTelemetry Integration** - Distributed tracing and metrics ready
- **Metrics Service** - Business and system metrics collection (requests, errors, performance)
- **Audit Logging Service** - Complete security and compliance audit trails
- **Enhanced Health Checks** - Detailed system monitoring with UI dashboard
- **Prometheus Metrics** - Production-ready metrics endpoint at `/metrics`
- **Structured Logging** - Serilog with enrichment and correlation IDs

### ⚡ Real-time Features
- **SignalR Hub** - Real-time notifications and messaging with JWT authentication
- **Multi-channel Notification Service** - Email, SMS, push, in-app notifications
- **WebSocket Support** - Bi-directional real-time communication

### 🏗️ Enterprise Architecture
- **FluentValidation Integration** - Advanced validation rules for Products, Orders, and Auth
- **Multi-tenancy Support** - Tenant isolation with Finbuckle.MultiTenant
- **Background Services** - Automated maintenance and cleanup tasks
- **Distributed Caching** - Redis-based scalable caching with failover
- **Event-driven Architecture** - MediatR integration for clean separation
- **Repository Pattern** - Clean data access abstraction
=======
A generic API system that have the below feature

## 🚀 Features

### Core Functionality
- **RESTful API** with comprehensive CRUD operations
- **Entity Framework Core** with SQL Server support
- **JWT Authentication** with role-based authorization
- **AutoMapper** for object-object mapping
- **Swagger/OpenAPI** documentation with security definitions

### 🔒 Security Enhancements
- **Input Validation & Sanitization**
  - SQL injection prevention
  - XSS protection with HTML sanitization
  - File name sanitization
  - URL validation
- **Security Headers**
  - Content Security Policy (CSP)
  - HTTP Strict Transport Security (HSTS)
  - X-Frame-Options, X-Content-Type-Options
  - Custom security headers
- **Rate Limiting**
  - IP-based rate limiting
  - Endpoint-specific limits
  - Configurable thresholds and time windows
- **Audit Logging**
  - Comprehensive audit trail
  - Tamper-proof logging with integrity verification
  - Security event tracking

### 📊 Monitoring & Observability
- **Structured Logging** with Serilog
  - Console and file logging
  - Correlation ID tracking
  - Environment and machine enrichment
- **Metrics Collection** with Prometheus
  - HTTP request metrics
  - Business metrics (orders, users, products)
  - System metrics (database, cache, memory)
  - Custom metrics support
- **Health Checks**
  - Database connectivity
  - Redis availability
  - Detailed health reporting
  - Health checks UI at `/health-ui`

### 🏗️ Architectural Improvements
- **Multi-Tenancy Support**
  - Tenant isolation
  - Claim-based tenant resolution
  - Configurable tenant strategies
- **Event-Driven Architecture**
  - MediatR integration
  - Command/Query separation
  - Event handling patterns
- **Real-Time Features** with SignalR
  - Authenticated real-time communication
  - Group-based messaging
  - User notification system
- **Advanced Caching**
  - Redis distributed caching
  - Multi-layer caching strategy
  - Cache hit/miss metrics
>>>>>>> 9de58d04

### 🚀 Performance Optimizations
- **Database Optimizations** - Connection pooling, retry policies, bulk operations
- **Response Compression** - Reduce bandwidth usage
- **Cache Strategy** - Multi-layer caching with Redis clustering
- **Async Operations** - Non-blocking I/O throughout

## 📁 Enhanced Project Structure

```
GenericAPI/
├── Controllers/          # API Controllers with enhanced security
├── Services/            
│   ├── Interfaces/      # IInputSanitizerService, IAuditLogService, IMetricsService, INotificationService
│   └── Implementations/ # InputSanitizerService, AuditLogService, MetricsService, NotificationService
├── Validators/          # NEW: FluentValidation rules
│   ├── ProductValidators.cs      # Product validation rules
│   ├── OrderValidators.cs        # Order validation rules
│   ├── AuthValidators.cs         # Authentication validation
│   └── CustomValidationAttributes.cs  # Reusable validation components
├── Middleware/          # NEW: Enhanced middleware
│   ├── SecurityHeadersMiddleware.cs      # Security headers
│   └── ErrorHandlingMiddleware.cs       # Advanced error handling with correlation IDs
├── HealthChecks/        # NEW: System monitoring
│   └── RedisHealthCheck.cs              # Redis connectivity monitoring
├── Hubs/               # NEW: Real-time features
│   └── NotificationHub.cs               # SignalR real-time hub
├── BackgroundServices/  # NEW: Automated tasks
│   └── CleanupBackgroundService.cs     # Automated maintenance
├── Repositories/        # Data Access Layer
├── Models/             # Entity Models
├── DTOs/               # Data Transfer Objects
└── Helpers/           # Utility Classes
```

## 🛠️ Quick Start Guide

### Prerequisites
- .NET 8.0 SDK
- SQL Server (LocalDB or full instance)
- Redis Server
- Visual Studio 2022 or VS Code

### Installation & Setup

1. **Clone and Navigate**
   ```bash
   git clone <repository-url>
   cd GenericAPI
   ```

2. **Install Dependencies**
   ```bash
   dotnet restore
   ```

3. **Configure Environment**
   Create or update `.env` file:
   ```env
   # Database
   DB_CONNECTION_STRING=Server=(localdb)\\mssqllocaldb;Database=GenericApiDb;Trusted_Connection=true;MultipleActiveResultSets=true
   DB_READ_CONNECTION_STRING=Server=(localdb)\\mssqllocaldb;Database=GenericApiDb;Trusted_Connection=true;MultipleActiveResultSets=true

   # Redis
   REDIS_CONNECTION_STRING=localhost:6379

   # JWT
   JWT_KEY=your-super-secret-jwt-key-here-must-be-at-least-32-characters
   JWT_ISSUER=GenericAPI
   JWT_AUDIENCE=GenericAPI-Users
   JWT_EXPIRE_MINUTES=60

   # Email (Optional)
   SMTP_HOST=smtp.gmail.com
   SMTP_PORT=587
   SMTP_USERNAME=your-email@gmail.com
   SMTP_PASSWORD=your-app-password

   # Security
   ENCRYPTION_KEY=your-32-character-encryption-key-here
   API_KEY=your-api-key-for-external-calls

   # Features
   ENABLE_RATE_LIMITING=true
   ENABLE_AUDIT_LOGGING=true
   ENABLE_REAL_TIME_NOTIFICATIONS=true
   ```

4. **Update Database**
   ```bash
   dotnet ef database update
   ```

5. **Start Redis** (if not running)
   ```bash
   # Windows (if Redis is installed)
   redis-server

   # Docker alternative
   docker run -d -p 6379:6379 redis:alpine
   ```

6. **Run the API**
   ```bash
   dotnet run
   ```

### Access Points

- **Swagger UI**: `https://localhost:7001/swagger`
- **Health Checks**: `https://localhost:7001/health`
- **Health Check UI**: `https://localhost:7001/health-ui`
- **Metrics**: `https://localhost:7001/metrics`
- **SignalR Hub**: `wss://localhost:7001/hubs/notifications`

## 📡 API Endpoints

### Authentication
- `POST /api/auth/register` - User registration
- `POST /api/auth/login` - User login
- `POST /api/auth/refresh` - Token refresh

### Products
- `GET /api/products` - Get all products
- `GET /api/products/{id}` - Get product by ID
- `POST /api/products` - Create product (Auth required)
- `PUT /api/products/{id}` - Update product (Auth required)
- `DELETE /api/products/{id}` - Delete product (Auth required)

### Orders
- `GET /api/orders` - Get user orders (Auth required)
- `POST /api/orders` - Create order (Auth required)
- `GET /api/orders/{id}` - Get order details (Auth required)

### Admin
- `GET /api/admin/users` - Get all users (Admin only)
- `GET /api/admin/analytics` - Get analytics (Admin only)

## 🧪 Testing the Enhanced Features

### 1. Register a User
```bash
POST https://localhost:7001/api/auth/register
Content-Type: application/json

{
  "username": "testuser",
  "email": "test@example.com",
  "password": "Test123!@#",
  "firstName": "Test",
  "lastName": "User"
}
```

### 2. Login
```bash
POST https://localhost:7001/api/auth/login
Content-Type: application/json

{
  "email": "test@example.com",
  "password": "Test123!@#"
}
```

### 3. Create a Product (with JWT token)
```bash
POST https://localhost:7001/api/products
Authorization: Bearer YOUR_JWT_TOKEN
Content-Type: application/json

{
  "name": "Test Product",
  "description": "A test product for the enhanced API",
  "price": 29.99,
  "stockQuantity": 100,
  "imageUrl": "https://example.com/image.jpg"
}
```

### 4. Test Real-time Notifications (JavaScript)
```javascript
const connection = new signalR.HubConnectionBuilder()
    .withUrl("https://localhost:7001/hubs/notifications", {
        accessTokenFactory: () => "YOUR_JWT_TOKEN"
    })
    .build();

connection.start().then(() => {
    console.log("Connected to notification hub");
});

connection.on("ReceiveNotification", (message) => {
    console.log("Notification:", message);
});
```

## 🔧 Enhanced Configuration

### Rate Limiting (`appsettings.json`)
```json
{
  "IpRateLimiting": {
    "EnableEndpointRateLimiting": true,
    "GeneralRules": [
      {
        "Endpoint": "*",
        "Period": "1m",
        "Limit": 100
      },
      {
        "Endpoint": "POST:/api/auth/*",
        "Period": "15m",
        "Limit": 5
      }
    ]
  }
}
```

### Security Headers
```json
{
  "Security": {
    "EnableSecurityHeaders": true,
    "EnableCSP": true,
    "EnableHSTS": true,
    "CSPReportUri": "/api/security/csp-report"
  }
}
```

### Enhanced Logging with Serilog
```json
{
  "Serilog": {
    "MinimumLevel": {
      "Default": "Information",
      "Override": {
        "Microsoft": "Warning",
        "Microsoft.EntityFrameworkCore": "Warning"
      }
    },
    "WriteTo": [
      {
        "Name": "Console",
        "Args": {
          "outputTemplate": "[{Timestamp:HH:mm:ss} {Level:u3}] {Message:lj} {Properties:j}{NewLine}{Exception}"
        }
      },
      {
        "Name": "File",
        "Args": {
          "path": "logs/app-.log",
          "rollingInterval": "Day",
          "outputTemplate": "{Timestamp:yyyy-MM-dd HH:mm:ss.fff zzz} [{Level:u3}] {CorrelationId} {Message:lj}{NewLine}{Exception}",
          "retainedFileCountLimit": 30
        }
      }
    ],
    "Enrich": ["FromLogContext", "WithEnvironmentName", "WithMachineName", "WithProcessId", "WithThreadId", "WithCorrelationId"]
  }
}
```

## 🔄 Real-Time Features

### SignalR Hub Usage
```javascript
// Connect to the hub
const connection = new signalR.HubConnectionBuilder()
    .withUrl("/hubs/notifications", {
        accessTokenFactory: () => yourJwtToken
    })
    .build();

// Join specific groups
connection.invoke("JoinGroup", "Orders_Updates");
connection.invoke("JoinGroup", "User_" + userId);

// Listen for different notification types
connection.on("ReceiveNotification", (data) => {
    console.log("General notification:", data);
});

connection.on("OrderStatusUpdate", (orderId, status) => {
    console.log(`Order ${orderId} status: ${status}`);
});

connection.on("UserNotification", (message) => {
    console.log("Personal notification:", message);
});
```

### Multi-Channel Notifications
The API supports sending notifications through multiple channels:
- **In-App**: Real-time via SignalR
- **Email**: SMTP-based email notifications
- **SMS**: SMS gateway integration (configurable)
- **Push**: Mobile push notifications (configurable)

## 📈 Monitoring & Metrics

### Prometheus Metrics (`/metrics`)
Available metrics include:
```
# HTTP request metrics
http_requests_total{method="GET",endpoint="/api/products",status_code="200"}
http_request_duration_seconds{method="GET",endpoint="/api/products"}

# Business metrics
user_registrations_total
successful_logins_total
failed_logins_total
orders_created_total
revenue_total

# System metrics
database_connections_active
cache_hits_total
cache_misses_total
memory_usage_bytes
```

### Health Checks (`/health`)
```json
{
  "status": "Healthy",
  "checks": [
    {
      "name": "database",
      "status": "Healthy",
      "description": "Database connection is healthy",
      "duration": 45.2
    },
    {
      "name": "redis",
      "status": "Healthy", 
      "description": "Redis connection is healthy",
      "duration": 12.8
    }
  ],
  "totalDuration": 58.0
}
```

### Audit Logging
All user actions are automatically logged with:
- **User identification** and authentication context
- **Action details** with before/after states
- **Timestamp** and **IP address**
- **Correlation ID** for request tracing
- **Integrity hash** for tamper detection
- **Security events** for compliance

## 🛡️ Security Features

### Input Validation & Sanitization
- **XSS Protection**: HTML encoding and script tag removal
- **SQL Injection Prevention**: Parameterized queries and input validation
- **Command Injection Protection**: Input validation and sanitization
- **Path Traversal Prevention**: File access security
- **FluentValidation**: Comprehensive validation rules with custom attributes

### Security Headers Applied
- **Content Security Policy (CSP)**: XSS protection with configurable policies
- **HTTP Strict Transport Security (HSTS)**: HTTPS enforcement
- **X-Frame-Options**: Clickjacking protection
- **X-Content-Type-Options**: MIME type sniffing protection
- **Referrer Policy**: Referrer information control
- **Custom Security Headers**: API versioning and additional security context

### Enhanced Error Handling
- **Correlation IDs**: Track requests across services and logs
- **Secure Error Responses**: No sensitive information leaked
- **Audit Integration**: Security events logged automatically
- **Metrics Integration**: Error rates and patterns tracked
- **FluentValidation Support**: Detailed validation error responses

## 🏢 Multi-Tenancy Support

Configure tenant resolution in `appsettings.json`:
```json
{
  "MultiTenant": {
    "TenantResolutionStrategy": "Claim",
    "EnableTenantIsolation": true,
    "DefaultTenant": "default"
  }
}
```

Tenant information is resolved from JWT claims and used for:
- **Data isolation** between tenants
- **Feature toggles** per tenant
- **Configuration overrides** per tenant
- **Audit logging** with tenant context

## 📦 Enhanced Package Dependencies

### Core Packages
- **OpenTelemetry** - Distributed tracing and metrics
- **FluentValidation** - Advanced validation
- **Serilog** - Structured logging
- **AspNetCoreRateLimit** - Rate limiting
- **SignalR** - Real-time communication
- **MediatR** - Event-driven architecture

### Security Packages
- **HtmlSanitizer** - XSS protection
- **AspNetCore.Authentication.JwtBearer** - JWT authentication
- **Microsoft.AspNetCore.DataProtection** - Data encryption

### Monitoring Packages
- **prometheus-net** - Metrics collection
- **AspNetCore.HealthChecks** - Health monitoring
- **ApplicationInsights** - Cloud monitoring (optional)

## 🚀 Performance Considerations

### Database Optimizations
- **Connection pooling** with retry policies
- **Query timeout** configuration
- **Bulk operations** for large datasets
- **Read replicas** support for scaling

### Caching Strategy
- **Distributed caching** with Redis clustering
- **Memory caching** for frequently accessed data
- **Cache warming** strategies
- **Cache invalidation** patterns

### Response Optimization
- **Compression** enabled
- **Pagination** for large result sets
- **Field selection** to return only needed data
- **Conditional requests** with ETags

## 🔧 Development & Debugging

### Logging and Monitoring
Logs are written to:
- **Console** (structured format)
- **Files** (`logs/app-YYYYMMDD.log`)
- **Application Insights** (if configured)

### Debug Issues Checklist
1. **Database Connection** - Check connection string in .env
2. **Redis Connection** - Ensure Redis is running (`redis-cli ping`)
3. **JWT Issues** - Verify JWT_KEY is set and > 32 characters
4. **CORS Issues** - Check origin configuration in appsettings.json
5. **Rate Limiting** - Check if requests are being throttled
6. **Health Checks** - Visit `/health` for system status

### Development Tips
- Set `ASPNETCORE_ENVIRONMENT=Development` for detailed errors
- Use `/health-ui` for visual system status
- Monitor metrics at `/metrics` endpoint
- Check correlation IDs in response headers for request tracing

## 🚀 Production Deployment

### Environment Checklist
- [ ] **HTTPS enabled** with valid certificates
- [ ] **JWT keys are secure** and properly managed
- [ ] **Database credentials encrypted** and secured
- [ ] **Rate limiting configured** appropriately
- [ ] **CORS origins restricted** to known domains
- [ ] **Security headers enabled** and configured
- [ ] **Health checks configured** for load balancers
- [ ] **Metrics collection enabled** for monitoring
- [ ] **Audit logging active** for compliance
- [ ] **Error tracking setup** for alerting

### Docker Support
```dockerfile
FROM mcr.microsoft.com/dotnet/aspnet:8.0
COPY . /app
WORKDIR /app
EXPOSE 80
HEALTHCHECK --interval=30s --timeout=3s --start-period=5s --retries=3 \
  CMD curl -f http://localhost/health || exit 1
ENTRYPOINT ["dotnet", "GenericAPI.dll"]
```

### Kubernetes Deployment
```yaml
apiVersion: apps/v1
kind: Deployment
metadata:
  name: generic-api
spec:
  replicas: 3
  selector:
    matchLabels:
      app: generic-api
  template:
    metadata:
      labels:
        app: generic-api
    spec:
      containers:
      - name: api
        image: generic-api:latest
        ports:
        - containerPort: 80
        livenessProbe:
          httpGet:
            path: /health/live
            port: 80
          initialDelaySeconds: 30
        readinessProbe:
          httpGet:
            path: /health/ready
            port: 80
          initialDelaySeconds: 5
```

## 🧪 Testing

### Load Testing with Rate Limiting
Test rate limiting by making multiple rapid requests:
```bash
for i in {1..20}; do
  curl -w "%{http_code}\n" https://localhost:7001/api/products
done
```

### Security Testing
1. **XSS Testing**: Try submitting `<script>alert('xss')</script>` in form fields
2. **SQL Injection**: Test with `'; DROP TABLE Users; --` in inputs
3. **Authentication**: Test endpoints without valid JWT tokens
4. **Rate Limiting**: Exceed configured request limits

### Performance Testing
Use the health checks and metrics endpoints to monitor:
- Response times under load
- Memory usage patterns
- Database connection efficiency
- Cache hit/miss ratios

## 🤝 Contributing

1. Fork the repository
2. Create a feature branch (`git checkout -b feature/amazing-feature`)
3. Implement your changes following the established patterns
4. Add tests and ensure all tests pass
5. Update documentation as needed
6. Submit a pull request

### Code Standards
- Follow established middleware patterns
- Add comprehensive logging with correlation IDs
- Include health checks for new dependencies
- Add metrics for new features
- Implement proper validation with FluentValidation
- Ensure security best practices

## 📄 License

This project is licensed under the MIT License - see the LICENSE file for details.

## 🆘 Support & Troubleshooting

### Getting Help
1. **Check logs** in `logs/` directory for detailed error information
2. **Visit `/health`** endpoint for system status
3. **Use Swagger UI** at `/swagger` for API testing and documentation
4. **Monitor metrics** at `/metrics` endpoint for performance insights
5. **Check correlation IDs** in response headers for request tracing

### Common Issues

**Application Won't Start**
- Verify all environment variables are set
- Check database connectivity
- Ensure Redis is running (if configured)
- Validate JWT key length (must be 32+ characters)

**Performance Issues**
- Check metrics endpoint for bottlenecks
- Review health check results
- Monitor database connection pool
- Verify cache hit rates

**Security Concerns**
- Review audit logs for suspicious activity
- Check rate limiting effectiveness
- Validate input sanitization
- Verify security headers are applied

## 🔮 Future Enhancements

- [ ] **GraphQL support** with Hot Chocolate
- [ ] **gRPC services** for high-performance communication
- [ ] **Message queue integration** (RabbitMQ/Kafka)
- [ ] **Advanced analytics dashboard** with real-time metrics
- [ ] **API versioning** with backward compatibility
- [ ] **OAuth2/OpenID Connect integration** for enterprise SSO
- [ ] **Kubernetes operators** for automated deployment
- [ ] **Advanced caching strategies** with Redis Streams
- [ ] **Machine learning integration** for predictive analytics
- [ ] **Microservices decomposition** with service mesh

---

**The GenericAPI is now a production-ready, enterprise-grade web API** that follows industry best practices and is ready for deployment in enterprise environments. It includes comprehensive security, monitoring, real-time capabilities, and robust validation systems that can scale with your business needs.<|MERGE_RESOLUTION|>--- conflicted
+++ resolved
@@ -1,7 +1,6 @@
 # Generic API
 
-<<<<<<< HEAD
-A comprehensive, production-ready .NET 8 Web API featuring advanced security, monitoring, real-time communication, and enterprise-grade architecture patterns.
+A generic API system that have the below feature
 
 ## 🚀 Features Overview
 
@@ -35,72 +34,6 @@
 - **Distributed Caching** - Redis-based scalable caching with failover
 - **Event-driven Architecture** - MediatR integration for clean separation
 - **Repository Pattern** - Clean data access abstraction
-=======
-A generic API system that have the below feature
-
-## 🚀 Features
-
-### Core Functionality
-- **RESTful API** with comprehensive CRUD operations
-- **Entity Framework Core** with SQL Server support
-- **JWT Authentication** with role-based authorization
-- **AutoMapper** for object-object mapping
-- **Swagger/OpenAPI** documentation with security definitions
-
-### 🔒 Security Enhancements
-- **Input Validation & Sanitization**
-  - SQL injection prevention
-  - XSS protection with HTML sanitization
-  - File name sanitization
-  - URL validation
-- **Security Headers**
-  - Content Security Policy (CSP)
-  - HTTP Strict Transport Security (HSTS)
-  - X-Frame-Options, X-Content-Type-Options
-  - Custom security headers
-- **Rate Limiting**
-  - IP-based rate limiting
-  - Endpoint-specific limits
-  - Configurable thresholds and time windows
-- **Audit Logging**
-  - Comprehensive audit trail
-  - Tamper-proof logging with integrity verification
-  - Security event tracking
-
-### 📊 Monitoring & Observability
-- **Structured Logging** with Serilog
-  - Console and file logging
-  - Correlation ID tracking
-  - Environment and machine enrichment
-- **Metrics Collection** with Prometheus
-  - HTTP request metrics
-  - Business metrics (orders, users, products)
-  - System metrics (database, cache, memory)
-  - Custom metrics support
-- **Health Checks**
-  - Database connectivity
-  - Redis availability
-  - Detailed health reporting
-  - Health checks UI at `/health-ui`
-
-### 🏗️ Architectural Improvements
-- **Multi-Tenancy Support**
-  - Tenant isolation
-  - Claim-based tenant resolution
-  - Configurable tenant strategies
-- **Event-Driven Architecture**
-  - MediatR integration
-  - Command/Query separation
-  - Event handling patterns
-- **Real-Time Features** with SignalR
-  - Authenticated real-time communication
-  - Group-based messaging
-  - User notification system
-- **Advanced Caching**
-  - Redis distributed caching
-  - Multi-layer caching strategy
-  - Cache hit/miss metrics
->>>>>>> 9de58d04
 
 ### 🚀 Performance Optimizations
 - **Database Optimizations** - Connection pooling, retry policies, bulk operations
